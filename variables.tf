# General vars
variable "repository_name" {
  description = "Name of the repository."
  type        = string
  
  validation {
    condition     = can(regex("^[a-z0-9](?:[a-z0-9._-]*[a-z0-9])?$", var.repository_name))
    error_message = "Repository name must start and end with an alphanumeric character and can only contain lowercase letters, numbers, hyphens, underscores, and periods."
  }
  
  validation {
    condition     = length(var.repository_name) >= 2 && length(var.repository_name) <= 256
    error_message = "Repository name must be between 2 and 256 characters long."
  }
}

# catalog_data
variable "catalog_data" {
  description = "Catalog data configuration for the repository."
  type        = any
  default     = {}
}

variable "catalog_data_about_text" {
  description = "A detailed description of the contents of the repository. It is publicly visible in the Amazon ECR Public Gallery. The text must be in markdown format."
  type        = string
  default     = null
  
  validation {
    condition     = var.catalog_data_about_text == null || length(var.catalog_data_about_text) > 0
    error_message = "About text cannot be empty when provided."
  }
  
  validation {
    condition     = var.catalog_data_about_text == null || length(var.catalog_data_about_text) <= 16384
    error_message = "About text must be 16384 characters or less for ECR Public Gallery."
  }
}

variable "catalog_data_architectures" {
  description = "The system architecture that the images in the repository are compatible with. On the Amazon ECR Public Gallery, the following supported architectures will appear as badges on the repository and are used as search filters: 'ARM', 'ARM 64', 'x86', 'x86-64'."
  type        = list(string)
  default     = []
<<<<<<< HEAD
  
  validation {
    condition = alltrue([
      for arch in var.catalog_data_architectures : 
=======

  validation {
    condition = var.catalog_data_architectures == null ? true : alltrue([
      for arch in var.catalog_data_architectures :
>>>>>>> c09c4817
      contains(["ARM", "ARM 64", "x86", "x86-64"], arch)
    ])
    error_message = "Architectures must be one of: ARM, ARM 64, x86, x86-64."
  }
}

variable "catalog_data_description" {
  description = "A short description of the contents of the repository. This text appears in both the image details and also when searching for repositories on the Amazon ECR Public Gallery."
  type        = string
  default     = null
  
  validation {
    condition     = var.catalog_data_description == null || length(var.catalog_data_description) <= 256
    error_message = "Description must be 256 characters or less for ECR Public Gallery visibility."
  }
}

variable "catalog_data_logo_image_blob" {
  description = "The base64-encoded repository logo payload. (Only visible for verified accounts) Note that drift detection is disabled for this attribute."
  type        = string
  default     = null
  
  validation {
    condition = var.catalog_data_logo_image_blob == null || can(base64decode(var.catalog_data_logo_image_blob))
    error_message = "Logo image blob must be valid base64-encoded data."
  }
}

variable "catalog_data_operating_systems" {
  description = "The operating systems that the images in the repository are compatible with. On the Amazon ECR Public Gallery, the following supported operating systems will appear as badges on the repository and are used as search filters: `Linux`, `Windows`."
  type        = list(string)
<<<<<<< HEAD
  default     = []
  
  validation {
    condition = alltrue([
      for os in var.catalog_data_operating_systems : 
=======
  default     = null

  validation {
    condition = var.catalog_data_operating_systems == null ? true : alltrue([
      for os in var.catalog_data_operating_systems :
>>>>>>> c09c4817
      contains(["Linux", "Windows"], os)
    ])
    error_message = "Operating systems must be one of: Linux, Windows."
  }
}

variable "catalog_data_usage_text" {
  description = "Detailed information on how to use the contents of the repository. It is publicly visible in the Amazon ECR Public Gallery. The usage text provides context, support information, and additional usage details for users of the repository. The text must be in markdown format."
  type        = string
  default     = null
  
  validation {
    condition     = var.catalog_data_usage_text == null || length(var.catalog_data_usage_text) > 0
    error_message = "Usage text cannot be empty when provided."
  }
  
  validation {
    condition     = var.catalog_data_usage_text == null || length(var.catalog_data_usage_text) <= 10240
    error_message = "Usage text must be 10240 characters or less for ECR Public Gallery."
  }
}

# Timeouts
variable "timeouts" {
  description = "Timeouts map."
  type        = map(any)
  default     = {}
}

variable "timeouts_delete" {
  description = "How long to wait for a repository to be deleted."
  type        = string
  default     = null
  
  validation {
    condition = var.timeouts_delete == null || can(regex("^[0-9]+(ns|us|µs|ms|s|m|h)$", var.timeouts_delete))
    error_message = "Timeout must be a valid duration string (e.g., '30s', '5m', '1h')."
  }
}

# Tags
variable "tags" {
  description = "A map of tags to assign to the resource."
  type        = map(string)
  default     = {}
}<|MERGE_RESOLUTION|>--- conflicted
+++ resolved
@@ -41,17 +41,12 @@
   description = "The system architecture that the images in the repository are compatible with. On the Amazon ECR Public Gallery, the following supported architectures will appear as badges on the repository and are used as search filters: 'ARM', 'ARM 64', 'x86', 'x86-64'."
   type        = list(string)
   default     = []
-<<<<<<< HEAD
-  
-  validation {
-    condition = alltrue([
-      for arch in var.catalog_data_architectures : 
-=======
+alog_data_architectures : 
 
   validation {
     condition = var.catalog_data_architectures == null ? true : alltrue([
       for arch in var.catalog_data_architectures :
->>>>>>> c09c4817
+
       contains(["ARM", "ARM 64", "x86", "x86-64"], arch)
     ])
     error_message = "Architectures must be one of: ARM, ARM 64, x86, x86-64."
@@ -83,19 +78,13 @@
 variable "catalog_data_operating_systems" {
   description = "The operating systems that the images in the repository are compatible with. On the Amazon ECR Public Gallery, the following supported operating systems will appear as badges on the repository and are used as search filters: `Linux`, `Windows`."
   type        = list(string)
-<<<<<<< HEAD
-  default     = []
-  
-  validation {
-    condition = alltrue([
-      for os in var.catalog_data_operating_systems : 
-=======
+
   default     = null
 
   validation {
     condition = var.catalog_data_operating_systems == null ? true : alltrue([
       for os in var.catalog_data_operating_systems :
->>>>>>> c09c4817
+
       contains(["Linux", "Windows"], os)
     ])
     error_message = "Operating systems must be one of: Linux, Windows."
